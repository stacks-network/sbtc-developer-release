name: Pull Request

on:
  pull_request:
    branches: "main"
    paths-ignore: ['**.md']
  push:
    branches: "main"
    paths-ignore: ['**.md']

env:
  CARGO_TERM_COLOR: always

jobs:
  generate-lockfile:
    runs-on: ubuntu-latest
    steps:
    - uses: actions/checkout@v3
    - name: Build
      run: cargo generate-lockfile -v
    - uses: actions/upload-artifact@v3
      with:
        name: Cargo.lock
        path: Cargo.lock

  linter:
    needs: generate-lockfile
    runs-on: ubuntu-latest
    steps:
    - uses: actions/checkout@v3
    - uses: actions/download-artifact@v3
      with:
        name: Cargo.lock

    - uses: actions-rs/toolchain@v1
      with:
        toolchain: nightly
        override: true
        components: rustfmt, clippy

    - uses: davidB/rust-cargo-make@v1
      with:
        version: "0.36.13"

    - name: Lint
      run: cargo make --profile github-actions format

  coverage:
    needs: clarinet
    runs-on: ubuntu-latest
    steps:
    - uses: actions/checkout@v3
    - uses: actions/download-artifact@v3
      with:
        name: Cargo.lock

    - uses: actions-rs/toolchain@v1
      with:
        toolchain: stable
        override: true

    - uses: davidB/rust-cargo-make@v1
      with:
        version: "0.36.13"

    - name: Coverage
      run: cargo make --profile github-actions coverage-lcov

    - name: Upload coverage to Codecov
      uses: codecov/codecov-action@v3
      with:
        files: ./coverage/lcov.info
        fail_ci_if_error: true

  clarinet:
    needs: linter
    runs-on: ubuntu-latest
    steps:
      - name: Checkout repository
        uses: actions/checkout@v2
        with:
          submodules: recursive

      - name: Install Rust toolchain
        uses: actions-rs/toolchain@v1
        with:
          toolchain: stable
          profile: minimal
          components: rustfmt
          override: true

      - name: Install clarinet develop version
        run: chmod +x ./romeo/asset-contract/scripts/install_clarinet_action.sh && ./romeo/asset-contract/scripts/install_clarinet_action.sh

      - name: Run unit tests for romeo
        working-directory: ./romeo/asset-contract
        run: ./scripts/test.sh

      - name: Print coverage report
        working-directory: ./romeo/asset-contract
        run: sudo apt-get install -qq -y lcov html2text > /dev/null && genhtml --branch-coverage .coverage/lcov.info -o .coverage/ && html2text .coverage/contracts/index.html

      - name: "Export romeo code coverage"
        uses: codecov/codecov-action@v3
        with:
          directory: ./romeo/asset-contract/.coverage/
          files: lcov.info
          verbose: false
          flags: unittests
          ignore: tests
<<<<<<< HEAD

  vitest:
    runs-on: ubuntu-latest
    steps:
      - name: Checkout repository
        uses: actions/checkout@v2
        with:
          submodules: recursive
      - name: Use Node
        uses: actions/setup-node@v3
        with:
          node-version: '20'
          cache: 'npm'
          cache-dependency-path: ./romeo/asset-contract/package-lock.json
      - run: npm ci
        working-directory: ./romeo/asset-contract
      - run: npm run test
        working-directory: ./romeo/asset-contract
=======
  devenv:
    timeout-minutes: 60
    runs-on: ubuntu-latest
    permissions:
      pull-requests: read
    steps:
      - uses: dorny/paths-filter@v2
        id: changes
        with:
          filters: |
            devenv:
              - 'devenv/**'

      - name: Checkout
        if: steps.changes.outputs.devenv == 'true'
        uses: actions/checkout@v3

      - name: Build devenv containers
        if: steps.changes.outputs.devenv == 'true'
        run: ./devenv/build.sh  
>>>>>>> 38fdc824
<|MERGE_RESOLUTION|>--- conflicted
+++ resolved
@@ -108,26 +108,6 @@
           verbose: false
           flags: unittests
           ignore: tests
-<<<<<<< HEAD
-
-  vitest:
-    runs-on: ubuntu-latest
-    steps:
-      - name: Checkout repository
-        uses: actions/checkout@v2
-        with:
-          submodules: recursive
-      - name: Use Node
-        uses: actions/setup-node@v3
-        with:
-          node-version: '20'
-          cache: 'npm'
-          cache-dependency-path: ./romeo/asset-contract/package-lock.json
-      - run: npm ci
-        working-directory: ./romeo/asset-contract
-      - run: npm run test
-        working-directory: ./romeo/asset-contract
-=======
   devenv:
     timeout-minutes: 60
     runs-on: ubuntu-latest
@@ -147,5 +127,22 @@
 
       - name: Build devenv containers
         if: steps.changes.outputs.devenv == 'true'
-        run: ./devenv/build.sh  
->>>>>>> 38fdc824
+        run: ./devenv/build.sh
+
+  vitest:
+    runs-on: ubuntu-latest
+    steps:
+      - name: Checkout repository
+        uses: actions/checkout@v2
+        with:
+          submodules: recursive
+      - name: Use Node
+        uses: actions/setup-node@v3
+        with:
+          node-version: '20'
+          cache: 'npm'
+          cache-dependency-path: ./romeo/asset-contract/package-lock.json
+      - run: npm ci
+        working-directory: ./romeo/asset-contract
+      - run: npm run test
+        working-directory: ./romeo/asset-contract
