--- conflicted
+++ resolved
@@ -5,12 +5,8 @@
 
 [dependencies]
 anyhow.workspace = true
-<<<<<<< HEAD
+backoff = { workspace = true, features = ["tokio"] }
 bdk = { workspace = true, features = ["esplora", "use-esplora-async", "rpc"]}
-=======
-backoff = { workspace = true, features = ["tokio"] }
-bdk = { workspace = true, features = ["esplora", "use-esplora-async"]}
->>>>>>> 154f3de3
 blockstack-core = { git = "https://github.com/stacks-network/stacks-blockchain/", branch = "master" }
 clap = { workspace = true, features = ["derive"] }
 derivative = { workspace = true }
