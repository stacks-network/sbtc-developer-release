--- conflicted
+++ resolved
@@ -1,20 +1,12 @@
 ;; title: wrapped BTC on Stacks
 ;; version: 0.1.0
 ;; summary: sBTC dev release asset contract
-<<<<<<< HEAD
-;; description:
-
-;; traits
-;;
-(impl-trait 'SP3FBR2AGK5H9QBDH3EEN6DF8EK8JY7RX8QJ5SVTE.sip-010-trait-ft-standard.sip-010-trait)
-=======
 ;; description: sBTC is a wrapped BTC asset on Stacks.
 ;; It is a fungible token (SIP-10) that is backed 1:1 by BTC
 ;; For this version the wallet is controlled by a centralized entity.
 ;; sBTC is minted when BTC is deposited into the wallet and
 ;; burned when BTC is withdrawn from the wallet.
 ;; Requests for minting and burning are made by the contract owner.
->>>>>>> f212dd64
 
 ;; token definitions
 ;;
@@ -22,12 +14,9 @@
 
 ;; constants
 ;;
-<<<<<<< HEAD
 (define-constant err-invalid-caller (err u1))
 (define-constant err-not-token-owner (err u2))
-=======
 (define-constant err-forbidden (err u403))
->>>>>>> f212dd64
 
 ;; data vars
 ;;
@@ -39,16 +28,11 @@
 ;; #[allow(unchecked_data)]
 (define-public (set-bitcoin-wallet-public-key (public-key (buff 33)))
     (begin
-<<<<<<< HEAD
         (try! (is-contract-owner))
-=======
-        (asserts! (is-contract-owner) err-forbidden)
->>>>>>> f212dd64
         (ok (var-set bitcoin-wallet-public-key (some public-key)))
     )
 )
 
-<<<<<<< HEAD
 ;; #[allow(unchecked_data)]
 (define-public (set-contract-owner (new-owner principal))
     (begin
@@ -69,7 +53,7 @@
     (begin
         (try! (is-contract-owner))
         (try! (verify-txid-exists-on-burn-chain deposit-txid burn-chain-height merkle-proof tx-index tree-depth block-header))
-        (print deposit-txid)
+        (print {notification: "mint", payload: deposit-txid})
         (ft-mint? sbtc amount destination)
     )
 )
@@ -86,36 +70,15 @@
     (begin
         (try! (is-contract-owner))
         (try! (verify-txid-exists-on-burn-chain withdraw-txid burn-chain-height merkle-proof tx-index tree-depth block-header))
-        (print withdraw-txid)
+        (print {notification: "burn", payload: withdraw-txid})
         (ft-burn? sbtc amount owner)
-=======
-(define-public (mint (amount uint) (dst principal) (deposit-txid (string-ascii 72)))
-    (begin
-        (asserts! (is-contract-owner) err-forbidden)
-        ;; TODO #79: Assert deposit-txid exists on chain
-        (print {notification: "mint", payload: deposit-txid})
-        (ft-mint? sbtc amount dst)
-    )
-)
-
-(define-public (burn (amount uint) (src principal) (withdraw-txid (string-ascii 72)))
-    (begin
-        (asserts! (is-contract-owner) err-forbidden)
-        ;; TODO #79: Assert withdraw-txid exists on chain
-        (print {notification: "burn", payload: withdraw-txid})
-        (ft-burn? sbtc amount src)
->>>>>>> f212dd64
     )
 )
 
 ;; #[allow(unchecked_data)]
 (define-public (transfer (amount uint) (sender principal) (recipient principal) (memo (optional (buff 34))))
 	(begin
-<<<<<<< HEAD
 		(asserts! (or (is-eq tx-sender sender) (is-eq contract-caller sender)) err-not-token-owner)
-=======
-		(asserts! (is-eq tx-sender sender) err-forbidden)
->>>>>>> f212dd64
 		(try! (ft-transfer? sbtc amount sender recipient))
 		(match memo to-print (print to-print) 0x)
 		(ok true)
