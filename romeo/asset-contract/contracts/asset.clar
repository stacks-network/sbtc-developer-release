;; title: wrapped BTC on Stacks
;; version: 0.1.0
;; summary: sBTC dev release asset contract
;; description: sBTC is a wrapped BTC asset on Stacks.
;; It is a fungible token (SIP-10) that is backed 1:1 by BTC
;; For this version the wallet is controlled by a centralized entity.
;; sBTC is minted when BTC is deposited into the wallet and
;; burned when BTC is withdrawn from the wallet.
;; Requests for minting and burning are made by the contract owner.

;; token definitions
<<<<<<< HEAD
;; 100 M sats = 1 sBTC
;; 21 M sBTC supply = 2.1 Q sats total
(define-fungible-token sbtc 2100000000000000)
=======
;;
(define-fungible-token sbtc u21000000000000)
>>>>>>> e6a5b10d

;; constants
;;
(define-constant err-forbidden (err u403))

;; data vars
;;
(define-data-var contract-owner principal tx-sender)
(define-data-var bitcoin-wallet-public-key (optional (buff 33)) none)

;; public functions
;;
(define-public (set-bitcoin-wallet-public-key (public-key (buff 33)))
    (begin
        (asserts! (is-contract-owner) err-forbidden)
        (ok (var-set bitcoin-wallet-public-key (some public-key)))
    )
)

(define-public (mint (amount uint) (dst principal) (deposit-txid (string-ascii 72)))
    (begin
        (asserts! (is-contract-owner) err-forbidden)
        ;; TODO #79: Assert deposit-txid exists on chain
        (print {notification: "mint", payload: deposit-txid})
        (ft-mint? sbtc amount dst)
    )
)

(define-public (burn (amount uint) (src principal) (withdraw-txid (string-ascii 72)))
    (begin
        (asserts! (is-contract-owner) err-forbidden)
        ;; TODO #79: Assert withdraw-txid exists on chain
        (print {notification: "burn", payload: withdraw-txid})
        (ft-burn? sbtc amount src)
    )
)

(define-public (transfer (amount uint) (sender principal) (recipient principal) (memo (optional (buff 34))))
	(begin
		(asserts! (is-eq tx-sender sender) err-forbidden)
		(try! (ft-transfer? sbtc amount sender recipient))
		(match memo to-print (print to-print) 0x)
		(ok true)
	)
)

;; read only functions
;;
(define-read-only (get-bitcoin-wallet-public-key)
    (var-get bitcoin-wallet-public-key)
)

(define-read-only (get-name)
	(ok "sBTC")
)

(define-read-only (get-symbol)
	(ok "sBTC")
)

(define-read-only (get-decimals)
	(ok u8)
)

(define-read-only (get-balance (who principal))
	(ok (ft-get-balance sbtc who))
)

(define-read-only (get-total-supply)
	(ok (ft-get-supply sbtc))
)

(define-read-only (get-token-uri)
	(ok (some u"https://gateway.pinata.cloud/ipfs/Qma5P7LFGQAXt7gzkNZGxet5qJcVxgeXsenDXwu9y45hpr?_gl=1*1mxodt*_ga*OTU1OTQzMjE2LjE2OTQwMzk2MjM.*_ga_5RMPXG14TE*MTY5NDA4MzA3OC40LjEuMTY5NDA4MzQzOC42MC4wLjA"))
)

;; private functions
;;
(define-private (is-contract-owner)
    (is-eq (var-get contract-owner) tx-sender)
)<|MERGE_RESOLUTION|>--- conflicted
+++ resolved
@@ -9,14 +9,9 @@
 ;; Requests for minting and burning are made by the contract owner.
 
 ;; token definitions
-<<<<<<< HEAD
 ;; 100 M sats = 1 sBTC
 ;; 21 M sBTC supply = 2.1 Q sats total
 (define-fungible-token sbtc 2100000000000000)
-=======
-;;
-(define-fungible-token sbtc u21000000000000)
->>>>>>> e6a5b10d
 
 ;; constants
 ;;
