--- conflicted
+++ resolved
@@ -132,11 +132,7 @@
         };
 
         let Some(Ok(Instruction::PushBytes(mut data))) = instructions_iter.next() else {
-<<<<<<< HEAD
-            return Err(DepositParseError::NotSbtcOp)
-=======
             return Err(DepositParseError::NotSbtcOp);
->>>>>>> e6a5b10d
         };
 
         let deposit_data = DepositOutputData::codec_deserialize(&mut data)
