#!/usr/bin/env bash

<<<<<<< HEAD
if [ $? -eq 0 ]; then
    docker compose up -d
=======
./build.sh
if [ $? -eq 0 ]
then
  docker compose up -d
>>>>>>> ba870ab9
else
    echo "Build failed, not starting devenv"
fi<|MERGE_RESOLUTION|>--- conflicted
+++ resolved
@@ -1,14 +1,8 @@
 #!/usr/bin/env bash
 
-<<<<<<< HEAD
-if [ $? -eq 0 ]; then
-    docker compose up -d
-=======
-./build.sh
 if [ $? -eq 0 ]
 then
-  docker compose up -d
->>>>>>> ba870ab9
+    docker compose up -d
 else
     echo "Build failed, not starting devenv"
 fi